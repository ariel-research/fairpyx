"""
Test that course-allocation algorithms return a feasible solution on random instances.

Programmer: Erel Segal-Halevi
Since:  2023-07
"""

import pytest

import fairpyx
import fairpyx.algorithms as crs
import numpy as np

      
def test_feasibility():
    algorithms = [
        crs.utilitarian_matching, 
        crs.iterated_maximum_matching, 
        # crs.serial_dictatorship,                  # Very bad performance
        crs.round_robin, 
        crs.bidirectional_round_robin,
        crs.almost_egalitarian_allocation,
<<<<<<< HEAD
        # crs.hffd,                               # Requires a `thresholds` argument
=======
        # crs.maximally_proportional_allocation,    # Might not allocate all items - wasteful allocation error
>>>>>>> 45e2b5de
        ]
    for i in range(10):
        np.random.seed(i)
        instance = fairpyx.Instance.random_uniform(
            num_of_agents=70, num_of_items=10, normalized_sum_of_values=1000,
            agent_capacity_bounds=[2,6], 
            item_capacity_bounds=[20,40], 
            item_base_value_bounds=[1,1000],
            item_subjective_ratio_bounds=[0.5, 1.5]
            )
        for algorithm in algorithms:
            allocation = fairpyx.divide(algorithm, instance=instance)
            fairpyx.validate_allocation(instance, allocation, title=f"Seed {i}, algorithm {algorithm.__name__}")


if __name__ == "__main__":
     pytest.main(["-v",__file__])
<|MERGE_RESOLUTION|>--- conflicted
+++ resolved
@@ -20,11 +20,8 @@
         crs.round_robin, 
         crs.bidirectional_round_robin,
         crs.almost_egalitarian_allocation,
-<<<<<<< HEAD
-        # crs.hffd,                               # Requires a `thresholds` argument
-=======
+        # crs.hffd,                                 # Requires a `thresholds` argument
         # crs.maximally_proportional_allocation,    # Might not allocate all items - wasteful allocation error
->>>>>>> 45e2b5de
         ]
     for i in range(10):
         np.random.seed(i)
