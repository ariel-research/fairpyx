--- conflicted
+++ resolved
@@ -304,86 +304,4 @@
     ]
 
     # Assert using the helper function
-    assert check_allocation_distribution(expected_allocations_with_prob, alloc.distribution)
-
-<<<<<<< HEAD
-    # Verify that all expected allocations appear with correct probabilities
-    for expected_alloc, expected_prob in expected_allocations_with_prob:
-        found = False
-        for actual_alloc, actual_prob in actual_allocations_with_prob:
-            if actual_alloc == expected_alloc:
-                found = True
-                assert abs(actual_prob - expected_prob) < 1e-6, (
-                    f"Allocation {actual_alloc} has wrong probability: got {actual_prob}, expected {expected_prob}"
-                )
-                break
-        assert found, f"Missing expected allocation: {expected_alloc}"
-
-if __name__ == "__main__":
-    pytest.main(["-v", __file__])
-=======
-
-import random
-
-def generate_random_instance(num_agents=10, num_items=5, max_agent_capacity=3, max_item_capacity=5, seed=42):
-    """
-    Generate a random instance with binary valuations (0 or 1),
-    random capacities for agents and items.
-
-    Args:
-        num_agents (int): number of agents
-        num_items (int): number of items
-        max_agent_capacity (int): max capacity per agent
-        max_item_capacity (int): max capacity per item
-        seed (int): random seed for reproducibility
-
-    Returns:
-        Instance: a fairpyx Instance with generated valuations and capacities.
-    """
-    random.seed(seed)
-
-    valuations = {}
-    for agent in range(1, num_agents + 1):
-        # For each agent, assign valuation 0 or 1 randomly for each item
-        valuations[agent] = {item: random.choice([0, 1]) for item in range(1, num_items + 1)}
-
-        # Make sure agent values at least one item (if all zero, pick one random item to 1)
-        if all(v == 0 for v in valuations[agent].values()):
-            valuations[agent][random.randint(1, num_items)] = 1
-
-    agent_capacities = {agent: random.randint(1, max_agent_capacity) for agent in range(1, num_agents + 1)}
-    item_capacities = {item: random.randint(1, max_item_capacity) for item in range(1, num_items + 1)}
-
-    return Instance(
-        valuations=valuations,
-        agent_capacities=agent_capacities,
-        item_capacities=item_capacities
-    )
-
-
-def test_random_binary_instance_with_snapshot():
-    seed = 123
-    inst = generate_random_instance(num_agents=5, num_items=3, max_agent_capacity=2, max_item_capacity=3, seed=seed)
-    alloc = AllocationBuilder(inst)
-    leximin_primal(alloc)
-
-    # Print snapshot in a human-readable style, like previous tests:
-    print("Snapshot expected_allocations_with_prob:")
-    for i, (alloc_dict, prob) in enumerate(alloc.distribution, 1):
-        print(f"--- Allocation {i} ---")
-        print(f"Probability: {prob:.4f}")
-        for agent, items in sorted(alloc_dict.items()):
-            if items:
-                print(f"Agent {agent} receives: {list(items)}")
-            else:
-                print(f"Agent {agent} receives nothing.")
-        print()
-
-    expected_allocations_with_prob = alloc.distribution
-
-    # Run again for stability check
-    alloc2 = AllocationBuilder(inst)
-    leximin_primal(alloc2)
-
-    assert check_allocation_distribution(expected_allocations_with_prob, alloc2.distribution)
->>>>>>> 214aacf2
+    assert check_allocation_distribution(expected_allocations_with_prob, alloc.distribution)