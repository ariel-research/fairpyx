--- conflicted
+++ resolved
@@ -43,6 +43,7 @@
     x = cvxpy.Variable((len(alloc.remaining_items()), len(alloc.remaining_agents())), boolean=True)
 
     rank_mat = optimal.createRankMat(alloc,logger)
+
     sum_rank = optimal.sumOnRankMat(alloc, rank_mat, x)
 
     objective_Z1 = cp.Maximize(sum_rank)
@@ -53,9 +54,8 @@
     result_Z1 = problem.solve()
     logger.info("result_Z1 - the optimum ranking: %d", result_Z1)
 
-
     x = cvxpy.Variable((len(alloc.remaining_items()), len(alloc.remaining_agents())), boolean=True)  # Is there a func which zero all the matrix?
-    # sum_rank = optimal.sumOnRankMat(alloc, rank_mat, x)
+    sum_rank = optimal.sumOnRankMat(alloc, rank_mat, x)
 
     objective_Z2 = cp.Maximize(cp.sum([alloc.effective_value(student, course) * x[j, i]
                                         for j, course in enumerate(alloc.remaining_items())
@@ -113,18 +113,12 @@
 if __name__ == "__main__":
     import doctest, sys
     print("\n", doctest.testmod(), "\n")
+    # sys.exit(1)
 
-<<<<<<< HEAD
-    #logger.addHandler(logging.StreamHandler())
-    #logger.setLevel(logging.INFO)
-
-    #from fairpyx.adaptors import divide
-=======
     logger.addHandler(logging.StreamHandler())
     logger.setLevel(logging.INFO)
     import fairpyx
     from fairpyx.adaptors import divide
->>>>>>> 13841724
     # s1 = {"c1": 40, "c2": 20, "c3": 10, "c4": 30}
     # s2 = {"c1": 6, "c2": 20, "c3": 70, "c4": 4}
     # s3 = {"c1": 9, "c2": 20, "c3": 21, "c4": 50}
@@ -147,9 +141,6 @@
     #    item_conflicts={"c1": ['c4'], "c4": ['c1']},
     #    valuations={"s1": s1, "s2": s2, "s3": s3, "s4": s4}
     #)
-<<<<<<< HEAD
-    #divide(OC_function, instance=instance)
-=======
 
     #divide(OC_function, instance=instance)
 
@@ -162,4 +153,3 @@
         item_subjective_ratio_bounds=[0.5, 1.5]
     )
     allocation = divide(OC_function, instance=instance)
->>>>>>> 13841724
